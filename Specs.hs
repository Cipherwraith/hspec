--- conflicted
+++ resolved
@@ -12,25 +12,17 @@
 import Data.List (isPrefixOf)
 import qualified Test.HUnit as HUnit
 
-<<<<<<< HEAD
-
-=======
->>>>>>> 7172d5e4
 toExitCode :: Bool -> ExitCode
 toExitCode True  = ExitSuccess
 toExitCode False = ExitFailure 1
 
-<<<<<<< HEAD
-
-=======
->>>>>>> 7172d5e4
 main :: IO ()
 main = do
   ar <- getArgs
   ss <- case ar of
     ["README"] -> withFile "README" WriteMode (\ h -> hPutStrLn h preable >> hHspec h specs)
     [filename] -> withFile filename WriteMode (\ h -> hHspec h specs)
-    _          -> hHspec stdout specs
+    _          -> hspec specs
   exitWith $ toExitCode (failedCount ss == 0)
 
 preable :: String
@@ -91,47 +83,29 @@
     "",
     "Here's the report of hspec's behavior:" ]
 
-specs :: Specs
+specs :: IO [IO Spec]
 specs = do
-<<<<<<< HEAD
   (reportContents, exampleSpecs) <- capture $ hspec $ describe "Example" [
-        it "pass" (Success),
-        it "fail 1" (Fail "fail message"),
-        it "pending" (Pending "pending message"),
-        it "fail 2" (HUnit.assertEqual "assertEqual test" 1 (2::Int)),
-        it "exceptions" (undefined :: Bool),
-        it "quickcheck" (property $ \ i -> i == (i+1::Integer))]
+          it "pass" (Success),
+          it "fail 1" (Fail "fail message"),
+          it "pending" (Pending "pending message"),
+          it "fail 2" (HUnit.assertEqual "assertEqual test" 1 (2::Int)),
+          it "exceptions" (undefined :: Bool),
+          it "quickcheck" (property $ \ i -> i == (i+1::Integer))]
 
   let report = lines reportContents
-=======
-  let exampleSpecs0 :: Specs
-      exampleSpecs0 = describe "Example" $ do
-                        it "pass" (Success)
-                        it "fail 1" (Fail "fail message")
-                        it "pending" (Pending "pending message")
-                        it "fail 2" (HUnit.assertEqual "assertEqual test" 1 (2::Int))
-                        it "exceptions" (undefined :: Bool)
-                        it "quickcheck" (property $ \ i -> i == (i+1::Integer))
-
-  let rc0 :: IO (String, [Spec])
-      rc0 = capture (hspec exampleSpecs0)
-
-  (reportContent, exampleSpecs) <- rc0
->>>>>>> 7172d5e4
-
-  let report = lines reportContent
 
   -- putStrLn "--START--"
   -- mapM_ putStrLn report
   -- putStrLn "--END--"
 
-  describe "the \"describe\" function" $ do
+  descriptions [
+    describe "the \"describe\" function" [
         it "takes a description of what the behavior is for"
-            ((=="Example") . name . head $ exampleSpecs)
+            ((=="Example") . name . head $ exampleSpecs),
 
         it "groups behaviors for what's being described"
             (all ((=="Example").name) exampleSpecs)
-<<<<<<< HEAD
     ],
     describe "the \"it\" function" [
         it "takes a description of a desired behavior"
@@ -151,7 +125,7 @@
             (any (=="Example") report),
 
         it "displays one row for each behavior"
-            (HUnit.assertEqual "" 31 (length report)),
+            (HUnit.assertEqual "" 29 (length report)),
 
         it "displays a '-' for successfull examples"
             (any (==" - pass") report),
@@ -230,113 +204,4 @@
 
         it "returns a plural word given the number 0"
             (quantify (0::Int) "thing" == "0 things")
-    ]]
-=======
-
-  describe "the \"it\" function" $ do
-      it "takes a description of a desired behavior"
-          (requirement (Spec "Example" "whatever" Success) == "whatever")
-
-      it "takes an example of that behavior"
-          (result (Spec "Example" "whatever" Success) == Success)
-
-      it "can use a Bool, HUnit Test, QuickCheck property, or \"pending\" as an example"
-          (True)
-
-      it "will treat exceptions as failures"
-          (any (==" x exceptions [3]") report)
-
-  describe "the \"hspec\" function" $ do
-      it "displays a header for each thing being described"
-          (any (=="Example") report)
-
-      it "displays one row for each behavior"
-          (HUnit.assertEqual "" 29 (length report))
-
-      it "displays a '-' for successfull examples"
-          (any (==" - pass") report)
-
-      it "displays an 'x' for failed examples"
-          (any (==" x fail 1 [1]") report)
-
-      it "displays a list of failed examples"
-          (any (=="1) Example fail 1 FAILED") report)
-
-      it "displays available details for failed examples"
-          (any (=="fail message") report)
-
-      it "displays a '-' for pending examples"
-          (any (==" - pending") report)
-
-      it "displays a '#' and an additional message for pending examples"
-          (any (=="     # pending message") report )
-
-      it "summarizes the time it takes to finish"
-          (let startsWith text start = take (length start) text == start
-           in any (`startsWith` "Finished in") report)
-
-      it "summarizes the number of examples and failures"
-          (any (=="6 examples, 4 failures") report)
-
-      it "will display the result of the examples while the examples are being run"
-          (let fib :: Int -> Int
-               fib 0 = 0
-               fib 1 = 1
-               fib n = fib (n-1) + fib (n-2)
-           in fib 30 == 832040)
-
-      it "outputs to stdout"
-          (True)
-
-  describe "Bool as an example" $ do
-      it "is just an expression that evaluates to a Bool"
-          (True)
-
-  describe "HUnit TestCase as an example" $ do
-      it "is specified with the HUnit \"TestCase\" data constructor"
-          (HUnit.TestCase $ HUnit.assertBool "example" True)
-
-      it "is the assumed example for IO() actions"
-          (HUnit.assertBool "example" True)
-
-      it "will show the failed assertion text if available (e.g. assertBool)"
-          (HUnit.TestCase $ do
-            (innerReportContent, _) <- capture $ hspec $ describe "" (it "" (HUnit.assertBool "trivial" False))
-            let innerReport = lines innerReportContent
-            HUnit.assertBool "should find assertion text" $ any (=="trivial") innerReport)
-
-      it "will show the failed assertion expected and actual values if available (e.g. assertEqual)"
-          (HUnit.TestCase $ do
-            (innerReportContent, _) <- capture $ hspec $ describe "" (it "" (HUnit.assertEqual "trivial" (1::Int) 2))
-            let innerReport = lines innerReportContent
-            HUnit.assertBool "should find assertion text" $ any (=="trivial") innerReport
-            HUnit.assertBool "should find 'expected: 1'" $ any (=="expected: 1") innerReport
-            HUnit.assertBool "should find ' but got: 2'" $ any (==" but got: 2") innerReport)
-
-  describe "QuickCheck property as an example" $ do
-      it "is specified with the \"property\" function"
-          (property $ \ b -> b || True)
-
-      it "will show what falsified it"
-          (any (=="0") report)
-
-  describe "pending as an example" $ do
-      it "is specified with the \"pending\" function and an explanation"
-          (pending "message" == Pending "message")
-
-      it "accepts a message to display in the report"
-          (any (== "     # pending message") report)
-
-  describe "quantify (an internal function)" $ do
-      it "returns an amount and a word given an amount and word"
-          (quantify (1::Int) "thing" == "1 thing")
-
-      it "returns a singular word given the number 1"
-          (quantify (1::Int) "thing" == "1 thing")
-
-      it "returns a plural word given a number greater than 1"
-          (quantify (2::Int) "thing" == "2 things")
-
-      it "returns a plural word given the number 0"
-          (quantify (0::Int) "thing" == "0 things")
->>>>>>> 7172d5e4
+    ]]